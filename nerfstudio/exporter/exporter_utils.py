--- conflicted
+++ resolved
@@ -260,10 +260,7 @@
             images.append(outputs[rgb_output_name].cpu().numpy())
             depths.append(outputs[depth_output_name].cpu().numpy())
 
-<<<<<<< HEAD
-=======
             
->>>>>>> 489c1ff5
             if 'normals' in outputs:
                 if not os.path.exists('export/normals/'):
                     os.makedirs('export/normals/')
@@ -276,16 +273,6 @@
                 os.makedirs('export/accumulation/')
             if not os.path.exists('export/weights/'):
                 os.makedirs('export/weights/')
-<<<<<<< HEAD
-            weights = outputs["weights"].cpu().numpy()
-            for i in range(weights.shape[0])[weights.shape[0]//2-2:weights.shape[0]//2+2]:
-                for j in range(weights.shape[1])[weights.shape[1]//2-2:weights.shape[1]//2+2]:
-                    plt.plot(weights[i][j], label=f'{i} {j}')
-            plt.ylim(0,0.25)
-            plt.savefig(f'export/weights/{camera_idx}.png')
-            plt.clf()
-            plt.imsave(f'export/images/{camera_idx}.png', images[camera_idx])
-=======
             try: 
                 weights = outputs["weights"].cpu().numpy()
                 for i in range(weights.shape[0])[weights.shape[0]//2-3:weights.shape[0]//2+3]:
@@ -315,7 +302,6 @@
 
             plt.imsave(f'export/images/{camera_idx}.png', image)
             # plt.imsave(f'export/images/{camera_idx}.png', images[camera_idx])
->>>>>>> 489c1ff5
             plt.imsave(f'export/depths/{camera_idx}.png', depths[camera_idx].squeeze())
             plt.imsave(f'export/accumulation/{camera_idx}.png', outputs['accumulation'].cpu().numpy().squeeze())
     return images, depths