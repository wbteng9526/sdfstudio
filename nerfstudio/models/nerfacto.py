--- conflicted
+++ resolved
@@ -130,11 +130,7 @@
         """Set the fields and modules."""
         super().populate_modules()
 
-<<<<<<< HEAD
-        scene_contraction = None #SceneContraction(order=float("inf"))
-=======
         scene_contraction = None
->>>>>>> 489c1ff5
 
         # Fields
         self.field = TCNNNerfactoField(
@@ -258,11 +254,7 @@
             "rgb": rgb,
             "accumulation": accumulation,
             "depth": depth,
-<<<<<<< HEAD
-            "weights": weights
-=======
             "weights": weights,
->>>>>>> 489c1ff5
         }
 
         if self.config.predict_normals:
