--- conflicted
+++ resolved
@@ -114,11 +114,7 @@
     """Name of the RGB output."""
     resolution: Union[int, List[int]] = field(default_factory=lambda: [512, 512, 512])
     """Resolution of the TSDF volume or [x, y, z] resolutions individually."""
-<<<<<<< HEAD
-    batch_size: int = 1
-=======
     batch_size: int = 1 
->>>>>>> 489c1ff5
     """How many depth images to integrate per batch."""
     use_bounding_box: bool = True
     """Whether to use a bounding box for the TSDF volume."""
